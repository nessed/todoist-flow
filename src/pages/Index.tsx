--- conflicted
+++ resolved
@@ -10,10 +10,6 @@
 import { TaskDrilldown } from "@/components/TaskDrilldown";
 import { Button } from "@/components/ui/button";
 import { Badge } from "@/components/ui/badge";
-<<<<<<< HEAD
-import { Avatar, AvatarFallback, AvatarImage } from "@/components/ui/avatar";
-=======
->>>>>>> 61bf148f
 import {
   CheckCircle2,
   Download,
@@ -212,49 +208,6 @@
 
   const numberFormatter = useMemo(() => new Intl.NumberFormat("en-US"), []);
 
-<<<<<<< HEAD
-  const resolvedAvatarUrl = useMemo(() => {
-    if (!userProfile) {
-      return null;
-    }
-
-    if (userProfile.avatar_url) {
-      return userProfile.avatar_url.startsWith("//")
-        ? `https:${userProfile.avatar_url}`
-        : userProfile.avatar_url;
-    }
-
-    if (userProfile.image_id) {
-      return `https://dcff1xvirvpb3.cloudfront.net/${userProfile.image_id}.jpg`;
-    }
-
-    return null;
-  }, [userProfile]);
-
-  const userInitials = useMemo(() => {
-    const fullName = userProfile?.full_name ?? (useSampleData ? "DoneGlow Explorer" : "");
-    if (!fullName) {
-      return "DG";
-    }
-    const parts = fullName.trim().split(/\s+/);
-    if (parts.length === 1) {
-      return parts[0].charAt(0).toUpperCase();
-    }
-    return `${parts[0].charAt(0)}${parts[parts.length - 1].charAt(0)}`.toUpperCase();
-  }, [userProfile, useSampleData]);
-
-  const userFirstName = useMemo(() => {
-    if (userProfile?.full_name) {
-      return userProfile.full_name.trim().split(/\s+/)[0];
-    }
-    if (useSampleData) {
-      return "Explorer";
-    }
-    return null;
-  }, [userProfile?.full_name, useSampleData]);
-
-=======
->>>>>>> 61bf148f
   const formattedRangeLabel = useMemo(() => {
     if (
       !dateRange?.from ||
@@ -333,36 +286,12 @@
     ],
   );
 
-<<<<<<< HEAD
-  const focusTip = useMemo(() => {
-    const base =
-      topHourLabel === "—"
-        ? "Identify your most energetic hour and block it on the calendar."
-        : `Protect your ${topHourLabel.toLowerCase()} slot for deep work today.`;
-
-    if (!userFirstName) {
-      return base;
-    }
-
-    return topHourLabel === "—"
-      ? `${userFirstName}, find your most energetic hour and block it on the calendar.`
-      : `${userFirstName}, protect your ${topHourLabel.toLowerCase()} slot for deep work today.`;
-  }, [topHourLabel, userFirstName]);
-
-  const heroHeadline = useMemo(
-    () =>
-      userFirstName
-        ? `${userFirstName}, command your Todoist momentum`
-        : "Command your Todoist momentum",
-    [userFirstName],
-=======
   const focusTip = useMemo(
     () =>
       topHourLabel === "—"
         ? "Identify your most energetic hour and block it on the calendar."
         : `Protect your ${topHourLabel.toLowerCase()} slot for deep work today.`,
     [topHourLabel],
->>>>>>> 61bf148f
   );
 
   const hasStoredToken =
@@ -484,40 +413,11 @@
                       Desktop spotlight
                     </Badge>
                     <h2 className="mt-4 text-3xl font-semibold tracking-tight text-foreground sm:text-4xl">
-<<<<<<< HEAD
-                      {heroHeadline}
-=======
                       Command your Todoist momentum
->>>>>>> 61bf148f
                     </h2>
                     <p className="mt-3 max-w-2xl text-sm text-muted-foreground sm:text-base">
                       Elevate the desktop view with richer context, deeper insights, and quick actions designed for power users.
                     </p>
-<<<<<<< HEAD
-                    {userProfile && (
-                      <div className="mt-6 flex items-center gap-4 rounded-3xl border border-white/10 bg-background/75 p-4 shadow-[0_18px_48px_-28px_rgba(15,23,42,0.55)]">
-                        <Avatar className="h-12 w-12 border border-white/10">
-                          {resolvedAvatarUrl ? (
-                            <AvatarImage src={resolvedAvatarUrl} alt={userProfile.full_name} />
-                          ) : null}
-                          <AvatarFallback className="text-base font-semibold text-foreground">
-                            {userInitials}
-                          </AvatarFallback>
-                        </Avatar>
-                        <div>
-                          <p className="text-sm font-semibold text-foreground">
-                            {userProfile.full_name}
-                          </p>
-                          <p className="text-xs text-muted-foreground">
-                            {userProfile.timezone
-                              ? `Working in ${userProfile.timezone}`
-                              : "Connected Todoist account"}
-                          </p>
-                        </div>
-                      </div>
-                    )}
-=======
->>>>>>> 61bf148f
                     {useSampleData && (
                       <Badge
                         variant="outline"
@@ -752,40 +652,6 @@
                   Todoist completion intelligence
                 </span>
               </div>
-<<<<<<< HEAD
-            </div>
-          </div>
-          <div className="flex items-center gap-2">
-            <div className="hidden items-center gap-2 rounded-full border border-white/10 bg-background/80 px-3 py-1 shadow-[inset_0_0_0_1px_rgba(255,255,255,0.04)] md:flex">
-              <Button
-                variant="ghost"
-                size="icon"
-                onClick={triggerFetchData}
-                className="h-8 w-8 rounded-full border border-white/10 text-muted-foreground transition-colors hover:text-primary"
-                aria-label="Refresh insights"
-              >
-                <RefreshCw className="h-4 w-4" />
-              </Button>
-              <Button
-                variant="ghost"
-                size="icon"
-                onClick={handleExportSnapshot}
-                className="h-8 w-8 rounded-full border border-white/10 text-muted-foreground transition-colors hover:text-primary"
-                aria-label="Export snapshot"
-              >
-                <Download className="h-4 w-4" />
-              </Button>
-              <Button
-                variant="ghost"
-                size="icon"
-                onClick={handleShareHighlight}
-                className="h-8 w-8 rounded-full border border-white/10 text-muted-foreground transition-colors hover:text-primary"
-                aria-label="Share highlight"
-              >
-                <Share2 className="h-4 w-4" />
-              </Button>
-=======
->>>>>>> 61bf148f
             </div>
             {userProfile && (
               <div className="hidden items-center gap-3 rounded-full border border-white/10 bg-background/80 px-3 py-1.5 shadow-[inset_0_0_0_1px_rgba(255,255,255,0.05)] md:flex">
