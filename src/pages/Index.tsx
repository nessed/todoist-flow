--- conflicted
+++ resolved
@@ -11,7 +11,6 @@
 import { Button } from "@/components/ui/button";
 import { Badge } from "@/components/ui/badge";
 import { Avatar, AvatarFallback, AvatarImage } from "@/components/ui/avatar";
-<<<<<<< HEAD
 import type { LucideIcon } from "lucide-react";
 import {
   CheckCircle2,
@@ -19,20 +18,12 @@
   Download,
   Flame,
   Folder,
-=======
-import {
-  CheckCircle2,
-  Download,
->>>>>>> 1bfac3fb
   Loader2,
   LogOut,
   RefreshCw,
   Share2,
   Sparkles,
-<<<<<<< HEAD
   Target,
-=======
->>>>>>> 1bfac3fb
   ArrowUpRight,
 } from "lucide-react";
 import { DateRange } from "react-day-picker";
@@ -71,7 +62,6 @@
 
 const ACTION_PLAN_LIMIT = 4;
 
-<<<<<<< HEAD
 type HeroHighlight = {
   label: string;
   value: string;
@@ -80,8 +70,6 @@
   iconClass: string;
 };
 
-=======
->>>>>>> 1bfac3fb
 const resolveDueDate = (task: TodoistActiveTask) => {
   if (!task.due) {
     return null;
@@ -378,7 +366,6 @@
     [dayStats, projectStats]
   );
 
-<<<<<<< HEAD
   const streakDays = recapStats.currentStreak ?? 0;
 
   const consistencyScore = useMemo(() => {
@@ -406,8 +393,6 @@
     return "Elite consistency — your focus streak is glowing hot.";
   }, [streakDays]);
 
-=======
->>>>>>> 1bfac3fb
   const numberFormatter = useMemo(() => new Intl.NumberFormat("en-US"), []);
 
   const projectLookup = useMemo(() => {
@@ -518,7 +503,6 @@
     [totalActionable],
   );
 
-<<<<<<< HEAD
   const planColumnMeta = useMemo(
     () => {
       const owner = userFirstName ?? "You";
@@ -555,51 +539,6 @@
     },
     [userFirstName],
   );
-=======
-  const userFirstName = useMemo(() => {
-    if (userProfile?.full_name) {
-      return userProfile.full_name.trim().split(/\s+/)[0];
-    }
-    if (useSampleData) {
-      return "Explorer";
-    }
-    return null;
-  }, [userProfile?.full_name, useSampleData]);
-
-  const planColumnMeta = useMemo(() => {
-    const owner = userFirstName ?? "You";
-    return [
-      {
-        key: "overdue" as const,
-        title: "Catch up",
-        description: `${owner} can clear these first`,
-        gradient: "from-destructive/25 via-destructive/10 to-transparent",
-        emptyState: "No overdue tasks - momentum secured!",
-      },
-      {
-        key: "today" as const,
-        title: "Today focus",
-        description: `${owner} can move the day forward`,
-        gradient: "from-primary/20 via-primary/5 to-transparent",
-        emptyState: "Nothing else due today.",
-      },
-      {
-        key: "upcoming" as const,
-        title: "Next up",
-        description: "Lock in your next wins",
-        gradient: "from-emerald-300/20 via-emerald-200/10 to-transparent",
-        emptyState: "You're ahead for the week.",
-      },
-      {
-        key: "unscheduled" as const,
-        title: "Backlog gems",
-        description: "Schedule these to keep momentum",
-        gradient: "from-muted/30 via-muted/10 to-transparent",
-        emptyState: "Everything has a home.",
-      },
-    ];
-  }, [userFirstName]);
->>>>>>> 1bfac3fb
 
   const resolvedAvatarUrl = useMemo(() => {
     if (!userProfile) {
@@ -631,7 +570,6 @@
     return `${parts[0].charAt(0)}${parts[parts.length - 1].charAt(0)}`.toUpperCase();
   }, [userProfile, useSampleData]);
 
-<<<<<<< HEAD
   const userFirstName = useMemo(() => {
     if (userProfile?.full_name) {
       return userProfile.full_name.trim().split(/\s+/)[0];
@@ -642,8 +580,6 @@
     return null;
   }, [userProfile?.full_name, useSampleData]);
 
-=======
->>>>>>> 1bfac3fb
   const formattedRangeLabel = useMemo(() => {
     if (
       !dateRange?.from ||
@@ -658,25 +594,16 @@
       dateRange.from.getFullYear() === dateRange.to.getFullYear();
 
     return sameYear
-<<<<<<< HEAD
       ? `${format(dateRange.from, "MMM d")} – ${format(
           dateRange.to,
           "MMM d",
         )}`
       : `${format(dateRange.from, "MMM d, yyyy")} – ${format(
-=======
-      ? `${format(dateRange.from, "MMM d")} - ${format(
-          dateRange.to,
-          "MMM d",
-        )}`
-      : `${format(dateRange.from, "MMM d, yyyy")} - ${format(
->>>>>>> 1bfac3fb
           dateRange.to,
           "MMM d, yyyy",
         )}`;
   }, [dateRange]);
 
-<<<<<<< HEAD
   const totalDaysInRange = useMemo(() => {
     if (
       !dateRange?.from ||
@@ -694,14 +621,11 @@
     return difference > 0 ? difference : 30;
   }, [dateRange]);
 
-=======
->>>>>>> 1bfac3fb
   const activeProjects = useMemo(
     () => projectStats.filter((project) => project.count > 0).length,
     [projectStats],
   );
 
-<<<<<<< HEAD
   const averagePerDay = useMemo(() => {
     if (!totalDaysInRange || totalDaysInRange <= 0) {
       return null;
@@ -710,8 +634,6 @@
     return filteredTasks.length / totalDaysInRange;
   }, [filteredTasks.length, totalDaysInRange]);
 
-=======
->>>>>>> 1bfac3fb
   const topHour = useMemo(() => {
     if (!hourStats.length) {
       return null;
@@ -724,18 +646,13 @@
 
   const topHourLabel = useMemo(() => {
     if (!topHour) {
-<<<<<<< HEAD
       return "—";
-=======
-      return "-";
->>>>>>> 1bfac3fb
     }
 
     const base = setHours(startOfDay(new Date()), topHour.hour);
     return format(base, "h a");
   }, [topHour]);
 
-<<<<<<< HEAD
   const averagePerDayLabel = useMemo(() => {
     if (averagePerDay === null) {
       return "—";
@@ -764,19 +681,10 @@
         description: formattedRangeLabel,
         icon: CheckCircle2,
         iconClass: "bg-primary/15 text-primary",
-=======
-  const heroHighlights = useMemo(
-    () => [
-      {
-        label: "Tasks captured",
-        value: numberFormatter.format(filteredTasks.length),
-        description: formattedRangeLabel,
->>>>>>> 1bfac3fb
       },
       {
         label: "Active projects",
         value: numberFormatter.format(activeProjects),
-<<<<<<< HEAD
         description:
           activeProjects === 1 ? "Single project in focus" : "Contributing completions",
         icon: Folder,
@@ -784,17 +692,10 @@
       },
       {
         label: "Peak energy hour",
-=======
-        description: "Contributing completions",
-      },
-      {
-        label: "Peak energy",
->>>>>>> 1bfac3fb
         value: topHourLabel,
         description: hourStats.length
           ? "Most productive hour"
           : "No completions recorded",
-<<<<<<< HEAD
         icon: Clock3,
         iconClass: "bg-amber-500/15 text-amber-400",
       },
@@ -804,35 +705,22 @@
         description: streakDays > 0 ? "Days without a break" : "Start your next streak",
         icon: Flame,
         iconClass: "bg-rose-500/15 text-rose-400",
-=======
->>>>>>> 1bfac3fb
       },
     ],
     [
       activeProjects,
-<<<<<<< HEAD
       filteredTasks.length,
       formattedRangeLabel,
       hourStats.length,
       numberFormatter,
       streakDays,
-=======
-      filteredTasks,
-      formattedRangeLabel,
-      hourStats.length,
-      numberFormatter,
->>>>>>> 1bfac3fb
       topHourLabel,
     ],
   );
 
   const focusTip = useMemo(() => {
     const base =
-<<<<<<< HEAD
       topHourLabel === "—"
-=======
-      topHourLabel === "-"
->>>>>>> 1bfac3fb
         ? "Identify your most energetic hour and block it on the calendar."
         : `Protect your ${topHourLabel.toLowerCase()} slot for deep work today.`;
 
@@ -840,11 +728,7 @@
       return base;
     }
 
-<<<<<<< HEAD
     return topHourLabel === "—"
-=======
-    return topHourLabel === "-"
->>>>>>> 1bfac3fb
       ? `${userFirstName}, find your most energetic hour and block it on the calendar.`
       : `${userFirstName}, protect your ${topHourLabel.toLowerCase()} slot for deep work today.`;
   }, [topHourLabel, userFirstName]);
@@ -857,7 +741,6 @@
     [userFirstName],
   );
 
-<<<<<<< HEAD
   const heroSubheading = useMemo(() => {
     if (!filteredTasks.length) {
       const message = `No completions logged for ${formattedRangeLabel}. Refresh Todoist or switch to sample insights to explore the layout.`;
@@ -875,8 +758,6 @@
     userFirstName,
   ]);
 
-=======
->>>>>>> 1bfac3fb
   const handleExportSnapshot = () => {
     if (typeof window !== "undefined") {
       window.print();
@@ -884,11 +765,7 @@
   };
 
   const handleShareHighlight = () => {
-<<<<<<< HEAD
     const summary = `DoneGlow snapshot · ${numberFormatter.format(
-=======
-    const summary = `DoneGlow snapshot - ${numberFormatter.format(
->>>>>>> 1bfac3fb
       filteredTasks.length,
     )} tasks completed ${formattedRangeLabel}.`;
 
@@ -983,7 +860,6 @@
       return (
         <div className="space-y-12">
           <section className="grid gap-6 xl:grid-cols-[2.35fr,1fr]">
-<<<<<<< HEAD
             <div className="relative overflow-hidden rounded-[2.75rem] border border-white/10 bg-gradient-to-br from-primary/12 via-background/95 to-background p-10 shadow-[0_32px_70px_-30px_rgba(15,23,42,0.6)]">
               <div className="pointer-events-none absolute inset-0 bg-[radial-gradient(circle_at_top_left,hsla(var(--primary),0.25),transparent_60%)]" />
               <div className="pointer-events-none absolute inset-0 bg-[linear-gradient(160deg,hsla(var(--background),0.92)_0%,hsla(var(--background),0.82)_55%,transparent_100%)]" />
@@ -1101,58 +977,6 @@
                     </span>
                   </div>
                   <div className="flex flex-col gap-3 sm:flex-row sm:items-center sm:justify-end">
-=======
-            <div className="relative overflow-hidden rounded-[2.5rem] border border-white/10 bg-gradient-to-br from-primary/12 via-background/95 to-background p-10 shadow-[0_32px_70px_-30px_rgba(15,23,42,0.6)]">
-              <div className="pointer-events-none absolute inset-0 bg-[radial-gradient(circle_at_top_left,rgba(59,130,246,0.22),transparent_65%)]" />
-              <div className="relative flex flex-col gap-8">
-                <div className="flex flex-col gap-6 xl:flex-row xl:items-start xl:justify-between">
-                  <div>
-                    <Badge
-                      variant="secondary"
-                      className="w-fit rounded-full border border-primary/30 bg-primary/15 text-primary"
-                    >
-                      <Sparkles className="mr-1 h-3 w-3" />
-                      Desktop spotlight
-                    </Badge>
-                    <h2 className="mt-4 text-3xl font-semibold tracking-tight text-foreground sm:text-4xl">
-                      {heroHeadline}
-                    </h2>
-                    <p className="mt-3 max-w-2xl text-sm text-muted-foreground sm:text-base">
-                      Elevate the desktop view with richer context, deeper insights, and quick actions designed for power users.
-                    </p>
-                    {userProfile && (
-                      <div className="mt-6 flex items-center gap-4 rounded-3xl border border-white/10 bg-background/75 p-4 shadow-[0_18px_48px_-28px_rgba(15,23,42,0.55)]">
-                        <Avatar className="h-12 w-12 border border-white/10">
-                          {resolvedAvatarUrl ? (
-                            <AvatarImage src={resolvedAvatarUrl} alt={userProfile.full_name} />
-                          ) : null}
-                          <AvatarFallback className="text-base font-semibold text-foreground">
-                            {userInitials}
-                          </AvatarFallback>
-                        </Avatar>
-                        <div>
-                          <p className="text-sm font-semibold text-foreground">
-                            {userProfile.full_name}
-                          </p>
-                          <p className="text-xs text-muted-foreground">
-                            {userProfile.timezone
-                              ? `Working in ${userProfile.timezone}`
-                              : "Connected Todoist account"}
-                          </p>
-                        </div>
-                      </div>
-                    )}
-                    {useSampleData && (
-                      <Badge
-                        variant="outline"
-                        className="mt-4 w-fit rounded-full border border-primary/40 text-primary"
-                      >
-                        Viewing sample insights
-                      </Badge>
-                    )}
-                  </div>
-                  <div className="flex flex-col items-start gap-3 sm:flex-row sm:items-center xl:flex-col xl:items-end">
->>>>>>> 1bfac3fb
                     <Button
                       variant="secondary"
                       onClick={triggerFetchData}
@@ -1161,11 +985,7 @@
                       <RefreshCw className="h-4 w-4" />
                       Refresh insights
                     </Button>
-<<<<<<< HEAD
                     <div className="flex flex-col gap-3 sm:flex-row sm:items-center">
-=======
-                    <div className="flex w-full flex-wrap gap-3 sm:w-auto">
->>>>>>> 1bfac3fb
                       <Button
                         variant="outline"
                         onClick={handleExportSnapshot}
@@ -1185,7 +1005,6 @@
                     </div>
                   </div>
                 </div>
-<<<<<<< HEAD
                 <div className="grid gap-4 sm:grid-cols-2 xl:grid-cols-4">
                   {heroHighlights.map((highlight) => (
                     <div
@@ -1205,29 +1024,11 @@
                         <p className="text-2xl font-semibold text-foreground">{highlight.value}</p>
                         <p className="text-xs text-muted-foreground/70">{highlight.description}</p>
                       </div>
-=======
-                <div className="grid gap-4 sm:grid-cols-3">
-                  {heroHighlights.map((highlight) => (
-                    <div
-                      key={highlight.label}
-                      className="rounded-2xl border border-white/10 bg-background/85 p-4 shadow-[0_12px_30px_-18px_rgba(15,23,42,0.45)]"
-                    >
-                      <p className="text-xs uppercase tracking-[0.24em] text-muted-foreground/70">
-                        {highlight.label}
-                      </p>
-                      <p className="mt-2 text-2xl font-semibold text-foreground">
-                        {highlight.value}
-                      </p>
-                      <p className="mt-1 text-xs text-muted-foreground/70">
-                        {highlight.description}
-                      </p>
->>>>>>> 1bfac3fb
                     </div>
                   ))}
                 </div>
               </div>
             </div>
-<<<<<<< HEAD
             <aside className="relative hidden overflow-hidden rounded-[2.5rem] border border-white/10 bg-background/80 p-8 shadow-[0_28px_60px_-40px_rgba(15,23,42,0.6)] xl:flex">
               <div className="pointer-events-none absolute inset-0 bg-[linear-gradient(160deg,hsla(var(--primary),0.14),transparent_72%)]" />
               <div className="pointer-events-none absolute -top-24 right-[-40%] h-56 w-56 rounded-full bg-[radial-gradient(circle,hsla(var(--accent),0.22),transparent_70%)]" />
@@ -1271,54 +1072,6 @@
                       </Badge>
                     ))}
                   </div>
-=======
-            <aside className="hidden flex-col gap-6 rounded-[2.5rem] border border-white/10 bg-background/75 p-8 shadow-[0_28px_60px_-40px_rgba(15,23,42,0.6)] xl:flex">
-              <div className="flex items-center justify-between text-sm font-semibold text-muted-foreground">
-                <span className="inline-flex items-center gap-2">
-                  <Sparkles className="h-4 w-4 text-primary" />
-                  {userFirstName ? `${userFirstName}'s focus pulse` : "Focus pulse"}
-                </span>
-                <ArrowUpRight className="h-4 w-4 text-muted-foreground/60" />
-              </div>
-              <div className="space-y-5 text-sm text-muted-foreground">
-                <div>
-                  <p className="text-xs uppercase tracking-[0.28em] text-muted-foreground/70">
-                    Current streak
-                  </p>
-                  <p className="mt-1 text-lg font-semibold text-foreground">
-                    {recapStats.currentStreak} days
-                  </p>
-                </div>
-                <div>
-                  <p className="text-xs uppercase tracking-[0.28em] text-muted-foreground/70">
-                    Top project
-                  </p>
-                  <p className="mt-1 text-base font-medium text-foreground">
-                    {recapStats.topProject.name || "No standout yet"}
-                  </p>
-                  <p className="text-xs text-muted-foreground/70">
-                    {numberFormatter.format(recapStats.topProject.count)} tasks
-                  </p>
-                </div>
-              </div>
-              <div className="rounded-3xl bg-primary/10 p-5 text-sm text-primary">
-                {focusTip}
-              </div>
-              <div>
-                <p className="text-xs uppercase tracking-[0.28em] text-muted-foreground/70">
-                  Saved filters
-                </p>
-                <div className="mt-3 flex flex-wrap gap-2">
-                  {["Deep work window", "Inbox zero sprint", "Admin blast"].map((filter) => (
-                    <Badge
-                      key={filter}
-                      variant="outline"
-                      className="rounded-full border-white/20 bg-background/80 px-3 py-1 text-xs text-muted-foreground"
-                    >
-                      {filter}
-                    </Badge>
-                  ))}
->>>>>>> 1bfac3fb
                 </div>
               </div>
             </aside>
@@ -1334,11 +1087,7 @@
                   <p className="text-sm text-muted-foreground">
                     {totalActionable > 0
                       ? `Grounded in ${totalActionableLabel} active ${actionableNoun} pulled straight from Todoist.`
-<<<<<<< HEAD
                       : "We couldn’t find any active tasks with due dates. Add a few in Todoist to activate the planner."}
-=======
-                      : "We couldn't find any active tasks with due dates. Add a few in Todoist to activate the planner."}
->>>>>>> 1bfac3fb
                   </p>
                 </div>
                 <Badge
@@ -1461,7 +1210,6 @@
                 </div>
               </div>
             </div>
-<<<<<<< HEAD
 
             <div className="grid gap-8 lg:grid-cols-2">
               {dayStats.length > 0 && projectStats.length > 0 && (
@@ -1497,43 +1245,6 @@
               )}
             </div>
 
-=======
-
-            <div className="grid gap-8 lg:grid-cols-2">
-              {dayStats.length > 0 && projectStats.length > 0 && (
-                <div className="relative overflow-hidden rounded-[2.5rem] border border-white/10 bg-background/80 p-6 sm:p-8 shadow-[0_28px_70px_-40px_rgba(15,23,42,0.55)]">
-                  <div className="pointer-events-none absolute inset-0 bg-[radial-gradient(circle_at_top_right,hsla(var(--accent),0.18),transparent_65%)]" />
-                  <div className="pointer-events-none absolute inset-0 bg-[linear-gradient(160deg,hsla(var(--background),0.96)_0%,hsla(var(--background),0.85)_100%)] opacity-80" />
-                  <div className="relative">
-                    <div className="mb-6">
-                      <h2 className="text-lg font-semibold text-foreground">Weekly focus stacks</h2>
-                      <p className="text-sm text-muted-foreground">
-                        Understand how your attention shifts as weeks progress.
-                      </p>
-                    </div>
-                    <WeeklyFocusStacks data={dayStats} projects={projectStats} />
-                  </div>
-                </div>
-              )}
-
-              {projectStats.length > 0 && (
-                <div className="relative overflow-hidden rounded-[2.5rem] border border-white/10 bg-background/80 p-6 sm:p-8 shadow-[0_28px_70px_-40px_rgba(15,23,42,0.55)]">
-                  <div className="pointer-events-none absolute inset-0 bg-[radial-gradient(circle_at_bottom_left,hsla(var(--secondary),0.2),transparent_70%)]" />
-                  <div className="pointer-events-none absolute inset-0 bg-[linear-gradient(165deg,hsla(var(--background),0.96)_0%,hsla(var(--background),0.86)_100%)] opacity-75" />
-                  <div className="relative">
-                    <div className="mb-6">
-                      <h2 className="text-lg font-semibold text-foreground">Project share</h2>
-                      <p className="text-sm text-muted-foreground">
-                        Reveal which initiatives receive the most energy.
-                      </p>
-                    </div>
-                    <ProjectShareDonut data={projectStats} />
-                  </div>
-                </div>
-              )}
-            </div>
-
->>>>>>> 1bfac3fb
             {hourStats.length > 0 && (
               <div className="relative overflow-hidden rounded-[2.5rem] border border-white/10 bg-background/80 p-6 sm:p-8 shadow-[0_32px_80px_-38px_rgba(15,23,42,0.55)]">
                 <div className="pointer-events-none absolute inset-0 bg-[radial-gradient(circle_at_center,hsla(var(--primary),0.15),transparent_70%)]" />
@@ -1721,11 +1432,7 @@
       {/* Footer */}
       <footer className="mt-16 bg-background/95">
         <div className="mx-auto max-w-7xl border-t border-white/5 px-4 py-8 text-center text-xs text-muted-foreground lg:px-8">
-<<<<<<< HEAD
           DoneGlow · Visualizing your Todoist progress.
-=======
-          DoneGlow - Visualizing your Todoist progress.
->>>>>>> 1bfac3fb
           {useSampleData && (
             <Badge
               variant="outline"
